--- conflicted
+++ resolved
@@ -249,15 +249,9 @@
         mem::discriminant(self) == mem::discriminant(other)
     }
 
-<<<<<<< HEAD
-    pub fn can_place_block_in(block: Block) -> bool {
-        match block.get_id() {
-            0 => true,           // Air
-=======
     pub fn can_place_block_in(&self) -> bool {
         match self.get_id() {
             0 => true, // Air
->>>>>>> 2f7bb209
             9129..=9130 => true, // Void and Cave air
             34..=49 => true,     // Water
             50..=65 => true,     // Lava
