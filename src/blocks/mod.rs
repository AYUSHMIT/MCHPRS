mod redstone;

use crate::items::{ActionResult, InventoryEntry, Item, UseOnBlockContext};
use crate::player::Player;
use crate::world::{TickPriority, World};
use mchprs_proc_macros::BlockProperty;
pub use redstone::*;
use serde::{Deserialize, Serialize};
use std::collections::HashMap;
use std::str::FromStr;

trait BlockProperty: Sized {
    fn encode(self, props: &mut HashMap<&'static str, String>, name: &'static str);
    fn decode(&mut self, props: &HashMap<&str, &str>, name: &str);
}

impl<T> BlockProperty for T
where
    T: ToString + FromStr,
{
    fn encode(self, props: &mut HashMap<&'static str, String>, name: &'static str) {
        props.insert(name, self.to_string());
    }

    fn decode(&mut self, props: &HashMap<&str, &str>, name: &str) {
        if let Some(&str) = props.get(name) {
            if let Ok(val) = str.parse() {
                *self = val;
            }
        }
    }
}

#[derive(Debug, Clone, Serialize, Deserialize)]
pub struct SignBlockEntity {
    pub rows: [String; 4],
}

#[derive(Debug, Clone, Copy, Serialize, Deserialize)]
pub enum ContainerType {
    Furnace,
    Barrel,
    Hopper,
}

impl ToString for ContainerType {
    fn to_string(&self) -> String {
        match self {
            ContainerType::Furnace => "minecraft:furnace",
            ContainerType::Barrel => "minecraft:barrel",
            ContainerType::Hopper => "minecraft:hopper",
        }
        .to_owned()
    }
}

impl ContainerType {
    pub fn num_slots(self) -> u8 {
        match self {
            ContainerType::Furnace => 3,
            ContainerType::Barrel => 27,
            ContainerType::Hopper => 5,
        }
    }

    pub fn window_type(self) -> u8 {
        // https://wiki.vg/Inventory
        match self {
            ContainerType::Furnace => 13,
            ContainerType::Barrel => 2,
            ContainerType::Hopper => 15,
        }
    }
}

#[derive(Debug, Clone, Serialize, Deserialize)]
pub enum BlockEntity {
    Comparator {
        output_strength: u8,
    },
    Container {
        comparator_override: u8,
        inventory: Vec<InventoryEntry>,
        ty: ContainerType,
    },
    Sign(Box<SignBlockEntity>),
}

impl BlockEntity {
    fn load_container(slots_nbt: &[nbt::Value], ty: ContainerType) -> Option<BlockEntity> {
        use nbt::Value;
        let num_slots = ty.num_slots();
        let mut fullness_sum: f32 = 0.0;
        let mut inventory = Vec::new();
        for item in slots_nbt {
            let item_compound = nbt_unwrap_val!(item, Value::Compound);
            let count = nbt_unwrap_val!(item_compound["Count"], Value::Byte);
            let slot = nbt_unwrap_val!(item_compound["Slot"], Value::Byte);
            let namespaced_name = nbt_unwrap_val!(
                item_compound
                    .get("Id")
                    .or_else(|| item_compound.get("id"))?,
                Value::String
            );
            let item_type = Item::from_name(namespaced_name.split(':').last()?);

            let mut blob = nbt::Blob::new();
            for (k, v) in item_compound {
                blob.insert(k, v.clone()).unwrap();
            }
            let mut data = Vec::new();
            blob.to_writer(&mut data).unwrap();

            let tag = match item_compound.get("tag") {
                Some(nbt::Value::Compound(map)) => {
                    let mut blob = nbt::Blob::new();
                    for (k, v) in map {
                        blob.insert(k, v.clone()).unwrap();
                    }

                    let mut data = Vec::new();
                    blob.to_writer(&mut data).unwrap();
                    Some(data)
                }
                _ => None,
            };
            inventory.push(InventoryEntry {
                slot,
                count,
                id: item_type.unwrap_or(Item::Redstone {}).get_id(),
                nbt: tag,
            });

            fullness_sum += count as f32 / item_type.map_or(64, Item::max_stack_size) as f32;
        }
        Some(BlockEntity::Container {
            comparator_override: (1.0 + (fullness_sum / num_slots as f32) * 14.0).floor() as u8,
            inventory,
            ty,
        })
    }

    pub fn from_nbt(nbt: &HashMap<String, nbt::Value>) -> Option<BlockEntity> {
        use nbt::Value;
        let id = nbt_unwrap_val!(&nbt.get("Id").or_else(|| nbt.get("id"))?, Value::String);
        match id.as_ref() {
            "minecraft:comparator" => Some(BlockEntity::Comparator {
                output_strength: *nbt_unwrap_val!(&nbt["OutputSignal"], Value::Int) as u8,
            }),
            "minecraft:furnace" => BlockEntity::load_container(
                nbt_unwrap_val!(&nbt["Items"], Value::List),
                ContainerType::Furnace,
            ),
            "minecraft:barrel" => BlockEntity::load_container(
                nbt_unwrap_val!(&nbt["Items"], Value::List),
                ContainerType::Barrel,
            ),
            "minecraft:hopper" => BlockEntity::load_container(
                nbt_unwrap_val!(&nbt["Items"], Value::List),
                ContainerType::Hopper,
            ),
            "minecraft:sign" => Some({
                BlockEntity::Sign(Box::new(SignBlockEntity {
                    rows: [
                        // This cloning is really dumb
                        nbt_unwrap_val!(nbt["Text1"].clone(), Value::String),
                        nbt_unwrap_val!(nbt["Text2"].clone(), Value::String),
                        nbt_unwrap_val!(nbt["Text3"].clone(), Value::String),
                        nbt_unwrap_val!(nbt["Text4"].clone(), Value::String),
                    ],
                }))
            }),
            _ => None,
        }
    }

    pub fn to_nbt(&self, pos: BlockPos) -> Option<nbt::Blob> {
        use nbt::Value;
        let blob = match self {
            BlockEntity::Sign(sign) => Some({
                let mut blob = nbt::Blob::new();
                let [r1, r2, r3, r4] = sign.rows.clone();
                let _ = blob.insert("Text1", Value::String(r1));
                let _ = blob.insert("Text2", Value::String(r2));
                let _ = blob.insert("Text3", Value::String(r3));
                let _ = blob.insert("Text4", Value::String(r4));
                let _ = blob.insert("id", Value::String("minecraft:sign".to_owned()));
                blob
            }),
            _ => None,
        };
        blob.map(|mut nbt| {
            let _ = nbt.insert("x", Value::Int(pos.x));
            let _ = nbt.insert("y", Value::Int(pos.y as i32));
            let _ = nbt.insert("z", Value::Int(pos.z));
            nbt
        })
    }
}

#[derive(PartialEq, Eq, Copy, Clone, Debug, Serialize, Deserialize, Hash)]
pub struct BlockPos {
    pub x: i32,
    pub y: i32,
    pub z: i32,
}

impl BlockPos {
    pub fn new(x: i32, y: i32, z: i32) -> BlockPos {
        BlockPos { x, y, z }
    }

    pub fn zero() -> BlockPos {
        BlockPos::new(0, 0, 0)
    }

    pub fn offset(self, face: BlockFace) -> BlockPos {
        match face {
            BlockFace::Bottom => BlockPos::new(self.x, self.y.saturating_sub(1), self.z),
            BlockFace::Top => BlockPos::new(self.x, self.y + 1, self.z),
            BlockFace::North => BlockPos::new(self.x, self.y, self.z - 1),
            BlockFace::South => BlockPos::new(self.x, self.y, self.z + 1),
            BlockFace::West => BlockPos::new(self.x - 1, self.y, self.z),
            BlockFace::East => BlockPos::new(self.x + 1, self.y, self.z),
        }
    }

    pub fn max(self, other: BlockPos) -> BlockPos {
        BlockPos {
            x: std::cmp::max(self.x, other.x),
            y: std::cmp::max(self.y, other.y),
            z: std::cmp::max(self.z, other.z),
        }
    }

    pub fn min(self, other: BlockPos) -> BlockPos {
        BlockPos {
            x: std::cmp::min(self.x, other.x),
            y: std::cmp::min(self.y, other.y),
            z: std::cmp::min(self.z, other.z),
        }
    }
}

impl std::ops::Sub for BlockPos {
    type Output = BlockPos;

    fn sub(self, rhs: BlockPos) -> BlockPos {
        BlockPos {
            x: self.x - rhs.x,
            y: self.y - rhs.y,
            z: self.z - rhs.z,
        }
    }
}

impl std::ops::Add for BlockPos {
    type Output = BlockPos;

    fn add(self, rhs: BlockPos) -> BlockPos {
        BlockPos {
            x: self.x + rhs.x,
            y: self.y + rhs.y,
            z: self.z + rhs.z,
        }
    }
}

impl std::ops::Mul<i32> for BlockPos {
    type Output = BlockPos;

    fn mul(self, rhs: i32) -> BlockPos {
        BlockPos {
            x: self.x * rhs,
            y: self.y * rhs,
            z: self.z * rhs,
        }
    }
}

impl std::fmt::Display for BlockPos {
    fn fmt(&self, f: &mut std::fmt::Formatter<'_>) -> std::fmt::Result {
        write!(f, "({}, {}, {})", self.x, self.y, self.z)
    }
}

#[derive(Copy, Clone, Debug, PartialEq)]
pub enum BlockDirection {
    North,
    South,
    East,
    West,
}

impl BlockDirection {
    pub fn opposite(self) -> BlockDirection {
        use BlockDirection::*;
        match self {
            North => South,
            South => North,
            East => West,
            West => East,
        }
    }

    pub fn block_face(self) -> BlockFace {
        use BlockDirection::*;
        match self {
            North => BlockFace::North,
            South => BlockFace::South,
            East => BlockFace::East,
            West => BlockFace::West,
        }
    }

    pub fn block_facing(self) -> BlockFacing {
        use BlockDirection::*;
        match self {
            North => BlockFacing::North,
            South => BlockFacing::South,
            East => BlockFacing::East,
            West => BlockFacing::West,
        }
    }

    pub fn from_id(id: u32) -> BlockDirection {
        match id {
            0 => BlockDirection::North,
            1 => BlockDirection::South,
            2 => BlockDirection::West,
            3 => BlockDirection::East,
            _ => panic!("Invalid BlockDirection"),
        }
    }

    fn get_id(self) -> u32 {
        match self {
            BlockDirection::North => 0,
            BlockDirection::South => 1,
            BlockDirection::West => 2,
            BlockDirection::East => 3,
        }
    }

    pub fn rotate(self) -> BlockDirection {
        use BlockDirection::*;
        match self {
            North => East,
            East => South,
            South => West,
            West => North,
        }
    }

    pub fn rotate_ccw(self) -> BlockDirection {
        use BlockDirection::*;
        match self {
            North => West,
            West => South,
            South => East,
            East => North,
        }
    }
}

impl FromStr for BlockDirection {
    type Err = ();

    fn from_str(s: &str) -> Result<Self, Self::Err> {
        Ok(match s {
            "north" => BlockDirection::North,
            "south" => BlockDirection::South,
            "east" => BlockDirection::East,
            "west" => BlockDirection::West,
            _ => return Err(()),
        })
    }
}

impl ToString for BlockDirection {
    fn to_string(&self) -> String {
        match self {
            BlockDirection::North => "north".to_owned(),
            BlockDirection::South => "south".to_owned(),
            BlockDirection::East => "east".to_owned(),
            BlockDirection::West => "west".to_owned(),
        }
    }
}

impl Default for BlockDirection {
    fn default() -> Self {
        BlockDirection::West
    }
}

#[derive(Copy, Clone, Debug, PartialEq)]
pub enum BlockFace {
    Bottom,
    Top,
    North,
    South,
    West,
    East,
}

impl BlockFace {
    pub fn from_id(id: u32) -> BlockFace {
        match id {
            0 => BlockFace::Bottom,
            1 => BlockFace::Top,
            2 => BlockFace::North,
            3 => BlockFace::South,
            4 => BlockFace::West,
            5 => BlockFace::East,
            _ => BlockFace::West,
        }
    }
}

#[derive(Copy, Clone, Debug, PartialEq)]
pub enum BlockFacing {
    North,
    East,
    South,
    West,
    Up,
    Down,
}

impl BlockFacing {
    fn from_id(id: u32) -> BlockFacing {
        match id {
            0 => BlockFacing::North,
            1 => BlockFacing::East,
            2 => BlockFacing::South,
            3 => BlockFacing::West,
            4 => BlockFacing::Up,
            5 => BlockFacing::Down,
            _ => BlockFacing::West,
        }
    }

    fn get_id(self) -> u32 {
        match self {
            BlockFacing::North => 0,
            BlockFacing::East => 1,
            BlockFacing::South => 2,
            BlockFacing::West => 3,
            BlockFacing::Up => 4,
            BlockFacing::Down => 5,
        }
    }

    pub fn offset_pos(self, mut pos: BlockPos, n: i32) -> BlockPos {
        match self {
            BlockFacing::North => pos.z -= n,
            BlockFacing::South => pos.z += n,
            BlockFacing::East => pos.x += n,
            BlockFacing::West => pos.x -= n,
            BlockFacing::Up => pos.y += n,
            BlockFacing::Down => pos.y -= n,
        }
        pos
    }

    pub fn rotate(self) -> BlockFacing {
        use BlockFacing::*;
        match self {
            North => East,
            East => South,
            South => West,
            West => North,
            other => other,
        }
    }

    pub fn rotate_ccw(self) -> BlockFacing {
        use BlockFacing::*;
        match self {
            North => West,
            West => South,
            South => East,
            East => North,
            other => other,
        }
    }
}

impl ToString for BlockFacing {
    fn to_string(&self) -> String {
        match self {
            BlockFacing::North => "north".to_owned(),
            BlockFacing::South => "south".to_owned(),
            BlockFacing::East => "east".to_owned(),
            BlockFacing::West => "west".to_owned(),
            BlockFacing::Up => "up".to_owned(),
            BlockFacing::Down => "down".to_owned(),
        }
    }
}

impl FromStr for BlockFacing {
    type Err = ();

    fn from_str(s: &str) -> Result<Self, Self::Err> {
        Ok(match s {
            "north" => BlockFacing::North,
            "south" => BlockFacing::South,
            "east" => BlockFacing::East,
            "west" => BlockFacing::West,
            "up" => BlockFacing::Up,
            "down" => BlockFacing::Down,
            _ => return Err(()),
        })
    }
}

impl Default for BlockFacing {
    fn default() -> Self {
        BlockFacing::West
    }
}

impl BlockFace {
    pub fn values() -> [BlockFace; 6] {
        use BlockFace::*;
        [Top, Bottom, North, South, East, West]
    }

    pub fn is_horizontal(self) -> bool {
        use BlockFace::*;
        matches!(self, North | South | East | West)
    }

    pub fn to_direction(self) -> BlockDirection {
        match self {
            BlockFace::North => BlockDirection::North,
            BlockFace::South => BlockDirection::South,
            BlockFace::East => BlockDirection::East,
            BlockFace::West => BlockDirection::West,
            _ => BlockDirection::West,
        }
    }
}

#[derive(Copy, Clone, Debug, PartialEq)]
pub enum BlockColorVariant {
    White = 0,
    Orange = 1,
    Magenta = 2,
    LightBlue = 3,
    Yellow = 4,
    Lime = 5,
    Pink = 6,
    Gray = 7,
    LightGray = 8,
    Cyan = 9,
    Purple = 10,
    Blue = 11,
    Brown = 12,
    Green = 13,
    Red = 14,
    Black = 15,
}

impl BlockColorVariant {
    pub fn get_id(self) -> u32 {
        self as u32
    }

    pub fn from_id(id: u32) -> BlockColorVariant {
        use BlockColorVariant::*;
        match id {
            0 => White,
            1 => Orange,
            2 => Magenta,
            3 => LightBlue,
            4 => Yellow,
            5 => Lime,
            6 => Pink,
            7 => Gray,
            8 => LightGray,
            9 => Cyan,
            10 => Purple,
            11 => Blue,
            12 => Brown,
            13 => Green,
            14 => Red,
            15 => Black,
            _ => unreachable!(),
        }
    }
}

impl BlockProperty for BlockColorVariant {
    // Don't encode: the color is encoded in the block name
    fn encode(self, _props: &mut HashMap<&'static str, String>, _name: &'static str) {}
    fn decode(&mut self, _props: &HashMap<&str, &str>, _name: &str) {}
}

impl Block {
    pub fn has_block_entity(self) -> bool {
        matches!(
            self,
            Block::RedstoneComparator { .. }
                | Block::Barrel { .. }
                | Block::Furnace { .. }
                | Block::Hopper { .. }
                | Block::Sign { .. }
                | Block::WallSign { .. }
        )
    }

    pub fn has_comparator_override(self) -> bool {
        matches!(
            self,
            Block::Barrel { .. }
                | Block::Furnace { .. }
                | Block::Hopper { .. }
                | Block::Cauldron { .. }
                | Block::Composter { .. }
        )
    }

    pub fn get_comparator_override(self, world: &impl World, pos: BlockPos) -> u8 {
        match self {
            Block::Barrel { .. } | Block::Furnace { .. } | Block::Hopper { .. } => {
                if let Some(BlockEntity::Container {
                    comparator_override,
                    ..
                }) = world.get_block_entity(pos)
                {
                    *comparator_override
                } else {
                    0
                }
            }
            Block::Cauldron { level } => level,
            Block::Composter { level } => level,
            _ => 0,
        }
    }

    pub fn is_diode(self) -> bool {
        matches!(
            self,
            Block::RedstoneRepeater { .. } | Block::RedstoneComparator { .. }
        )
    }

    pub fn can_place_block_in(self) -> bool {
        matches!(self.get_id(),
            0             // Air
            | 9915..=9916 // Void and Cave air
            | 34..=49     // Water
            | 50..=65     // Lava
            | 1398        // Grass
            | 1399        // Fern
            | 1400        // Dead bush
            | 1401        // Seagrass
            | 1402..=1403 // Tall Seagrass
            | 8143..=8144 // Tall Grass
            | 8145..=8146 // Tall Fern
        )
    }

    pub fn on_use(
        self,
        world: &mut impl World,
        player: &mut Player,
        pos: BlockPos,
        item_in_hand: Option<Item>,
    ) -> ActionResult {
        match self {
            Block::RedstoneRepeater { repeater } => {
                let mut repeater = repeater;
                repeater.delay += 1;
                if repeater.delay > 4 {
                    repeater.delay -= 4;
                }
                world.set_block(pos, Block::RedstoneRepeater { repeater });
                ActionResult::Success
            }
            Block::RedstoneComparator { comparator } => {
                let mut comparator = comparator;
                comparator.mode = comparator.mode.toggle();
                comparator.tick(world, pos);
                world.set_block(pos, Block::RedstoneComparator { comparator });
                ActionResult::Success
            }
            Block::Lever { mut lever } => {
                lever.powered = !lever.powered;
                world.set_block(pos, Block::Lever { lever });
                Block::update_surrounding_blocks(world, pos);
                match lever.face {
                    LeverFace::Ceiling => {
                        Block::update_surrounding_blocks(world, pos.offset(BlockFace::Top));
                    }
                    LeverFace::Floor => {
                        Block::update_surrounding_blocks(world, pos.offset(BlockFace::Bottom));
                    }
                    LeverFace::Wall => Block::update_surrounding_blocks(
                        world,
                        pos.offset(lever.facing.opposite().block_face()),
                    ),
                }
                ActionResult::Success
            }
            Block::StoneButton { mut button } => {
                if !button.powered {
                    button.powered = true;
                    world.set_block(pos, Block::StoneButton { button });
                    world.schedule_tick(pos, 10, TickPriority::Normal);
                    Block::update_surrounding_blocks(world, pos);
                    match button.face {
                        ButtonFace::Ceiling => {
                            Block::update_surrounding_blocks(world, pos.offset(BlockFace::Top));
                        }
                        ButtonFace::Floor => {
                            Block::update_surrounding_blocks(world, pos.offset(BlockFace::Bottom));
                        }
                        ButtonFace::Wall => Block::update_surrounding_blocks(
                            world,
                            pos.offset(button.facing.opposite().block_face()),
                        ),
                    }
                }
                ActionResult::Success
            }
            Block::RedstoneWire { wire } => wire.on_use(world, pos),
            Block::SeaPickle { pickles } => {
                if let Some(Item::SeaPickle {}) = item_in_hand {
                    if pickles < 4 {
                        world.set_block(
                            pos,
                            Block::SeaPickle {
                                pickles: pickles + 1,
                            },
                        );
                    }
                }
                ActionResult::Success
            }
            b if b.has_comparator_override() => {
                // Open container
                // TODO: Avoid clone
                let block_entity = world.get_block_entity(pos).cloned();
                if let Some(BlockEntity::Container { inventory, ty, .. }) = block_entity {
                    player.open_container(&inventory, ty);
                }
                ActionResult::Success
            }
            _ => ActionResult::Pass,
        }
    }

    pub fn get_state_for_placement(
        world: &impl World,
        pos: BlockPos,
        item: Item,
        context: &UseOnBlockContext,
    ) -> Block {
        let block = match item {
            Item::Stone {} => Block::Stone {},
            Item::Glass {} => Block::Glass {},
            Item::Sandstone {} => Block::Sandstone {},
            Item::SeaPickle {} => Block::SeaPickle { pickles: 1 },
            Item::Wool { color } => Block::Wool { color },
            Item::Furnace {} => Block::Furnace {},
            Item::StonePressurePlate {} => Block::StonePressurePlate { powered: false },
            Item::Lever {} => {
                let lever_face = match context.block_face {
                    BlockFace::Top => LeverFace::Floor,
                    BlockFace::Bottom => LeverFace::Ceiling,
                    _ => LeverFace::Wall,
                };
                let facing = if lever_face == LeverFace::Wall {
                    context.block_face.to_direction()
                } else {
                    context.player_direction
                };
                Block::Lever {
                    lever: Lever::new(lever_face, facing, false),
                }
            }
            Item::RedstoneTorch {} => match context.block_face {
                BlockFace::Top | BlockFace::Bottom => Block::RedstoneTorch { lit: true },
                face => Block::RedstoneWallTorch {
                    lit: true,
                    facing: face.to_direction(),
                },
            },
            Item::StoneButton {} => {
                let button_face = match context.block_face {
                    BlockFace::Top => ButtonFace::Floor,
                    BlockFace::Bottom => ButtonFace::Ceiling,
                    _ => ButtonFace::Wall,
                };
                let facing = if button_face == ButtonFace::Wall {
                    context.block_face.to_direction()
                } else {
                    context.player_direction
                };
                Block::StoneButton {
                    button: StoneButton::new(button_face, facing, false),
                }
            }
            Item::RedstoneLamp {} => Block::RedstoneLamp {
                lit: Block::redstone_lamp_should_be_lit(world, pos),
            },
            Item::RedstoneBlock {} => Block::RedstoneBlock {},
            Item::Hopper {} => Block::Hopper {},
            Item::Terracotta {} => Block::Terracotta {},
            Item::ColoredTerracotta { color } => Block::ColoredTerracotta { color },
            Item::Concrete { color } => Block::Concrete { color },
            Item::Repeater {} => Block::RedstoneRepeater {
                repeater: RedstoneRepeater::get_state_for_placement(
                    world,
                    pos,
                    context.player_direction.opposite(),
                ),
            },
            Item::Comparator {} => Block::RedstoneComparator {
                comparator: RedstoneComparator::new(
                    context.player_direction.opposite(),
                    ComparatorMode::Compare,
                    false,
                ),
            },
            Item::Sign { sign_type } => match context.block_face {
                BlockFace::Bottom => Block::Air {},
                BlockFace::Top => Block::Sign {
                    sign_type,
                    rotation: (((180.0 + context.player_yaw) * 16.0 / 360.0) + 0.5).floor() as u32
                        & 15,
                },
                _ => Block::WallSign {
                    sign_type,
                    facing: context.block_face.to_direction(),
                },
            },
            Item::Redstone {} => Block::RedstoneWire {
                wire: RedstoneWire::get_state_for_placement(world, pos),
            },
            Item::Barrel {} => Block::Barrel {},
            Item::Target {} => Block::Target {},
            Item::StainedGlass { color } => Block::StainedGlass { color },
            Item::SmoothStoneSlab {} => Block::SmoothStoneSlab {},
            Item::QuartzSlab {} => Block::QuartzSlab {},
            _ => Block::Air {},
        };
        if block.is_valid_position(world, pos) {
            block
        } else {
            Block::Air {}
        }
    }

    pub fn place_in_world(self, world: &mut impl World, pos: BlockPos, nbt: &Option<nbt::Blob>) {
        if self.has_block_entity() {
            if let Some(nbt) = nbt {
                if let nbt::Value::Compound(compound) = &nbt["BlockEntityTag"] {
                    if let Some(block_entity) = BlockEntity::from_nbt(compound) {
                        world.set_block_entity(pos, block_entity);
                    }
                }
            };
        }
        match self {
            Block::RedstoneRepeater { .. } => {
                // TODO: Queue repeater tick
                world.set_block(pos, self);
                Block::change_surrounding_blocks(world, pos);
                Block::update_surrounding_blocks(world, pos);
            }
            Block::RedstoneWire { .. } => {
                world.set_block(pos, self);
                Block::change_surrounding_blocks(world, pos);
                Block::update_wire_neighbors(world, pos);
            }
            _ => {
                world.set_block(pos, self);
                Block::change_surrounding_blocks(world, pos);
                Block::update_surrounding_blocks(world, pos);
            }
        }
    }

    pub fn destroy(self, world: &mut impl World, pos: BlockPos) {
        if self.has_block_entity() {
            world.delete_block_entity(pos);
        }

        match self {
            Block::RedstoneWire { .. } => {
                world.set_block(pos, Block::Air {});
                Block::change_surrounding_blocks(world, pos);
                Block::update_wire_neighbors(world, pos);
            }
            Block::Lever { lever } => {
                world.set_block(pos, Block::Air {});
                // This is a horrible idea, don't do this.
                // One day this will be fixed, but for now... too bad!
                match lever.face {
                    LeverFace::Ceiling => {
                        Block::change_surrounding_blocks(world, pos.offset(BlockFace::Top));
                        Block::update_surrounding_blocks(world, pos.offset(BlockFace::Top));
                    }
                    LeverFace::Floor => {
                        Block::change_surrounding_blocks(world, pos.offset(BlockFace::Bottom));
                        Block::update_surrounding_blocks(world, pos.offset(BlockFace::Bottom));
                    }
                    LeverFace::Wall => {
                        Block::change_surrounding_blocks(
                            world,
                            pos.offset(lever.facing.opposite().block_face()),
                        );
                        Block::update_surrounding_blocks(
                            world,
                            pos.offset(lever.facing.opposite().block_face()),
                        );
                    }
                }
            }
            _ => {
                world.set_block(pos, Block::Air {});
                Block::change_surrounding_blocks(world, pos);
                Block::update_surrounding_blocks(world, pos);
            }
        }
    }

    fn update(self, world: &mut impl World, pos: BlockPos) {
        match self {
            Block::RedstoneWire { wire } => {
                wire.on_neighbor_updated(world, pos);
            }
            Block::RedstoneTorch { lit } => {
                if lit == Block::torch_should_be_off(world, pos) && !world.pending_tick_at(pos) {
                    world.schedule_tick(pos, 1, TickPriority::Normal);
                }
            }
            Block::RedstoneWallTorch { lit, facing } => {
                if lit == Block::wall_torch_should_be_off(world, pos, facing)
                    && !world.pending_tick_at(pos)
                {
                    world.schedule_tick(pos, 1, TickPriority::Normal);
                }
            }
            Block::RedstoneRepeater { repeater } => {
                repeater.on_neighbor_updated(world, pos);
            }
            Block::RedstoneComparator { comparator } => {
                comparator.update(world, pos);
            }
            Block::RedstoneLamp { lit } => {
                let should_be_lit = Block::redstone_lamp_should_be_lit(world, pos);
                if lit && !should_be_lit {
                    world.schedule_tick(pos, 2, TickPriority::Normal);
                } else if !lit && should_be_lit {
                    world.set_block(pos, Block::RedstoneLamp { lit: true });
                }
            }
            _ => {}
        }
    }

    pub fn tick(self, world: &mut impl World, pos: BlockPos) {
        match self {
            Block::RedstoneRepeater { repeater } => {
                repeater.tick(world, pos);
            }
            Block::RedstoneComparator { comparator } => {
                comparator.tick(world, pos);
            }
            Block::RedstoneTorch { lit } => {
                let should_be_off = Block::torch_should_be_off(world, pos);
                if lit && should_be_off {
                    world.set_block(pos, Block::RedstoneTorch { lit: false });
                    Block::update_surrounding_blocks(world, pos);
                } else if !lit && !should_be_off {
                    world.set_block(pos, Block::RedstoneTorch { lit: true });
                    Block::update_surrounding_blocks(world, pos);
                }
            }
            Block::RedstoneWallTorch { lit, facing } => {
                let should_be_off = Block::wall_torch_should_be_off(world, pos, facing);
                if lit && should_be_off {
                    world.set_block(pos, Block::RedstoneWallTorch { lit: false, facing });
                    Block::update_surrounding_blocks(world, pos);
                } else if !lit && !should_be_off {
                    world.set_block(pos, Block::RedstoneWallTorch { lit: true, facing });
                    Block::update_surrounding_blocks(world, pos);
                }
            }
            Block::RedstoneLamp { lit } => {
                let should_be_lit = Block::redstone_lamp_should_be_lit(world, pos);
                if lit && !should_be_lit {
                    world.set_block(pos, Block::RedstoneLamp { lit: false });
                }
            }
            Block::StoneButton { mut button } => {
                if button.powered {
                    button.powered = false;
                    world.set_block(pos, Block::StoneButton { button });
                    Block::update_surrounding_blocks(world, pos);
                    match button.face {
                        ButtonFace::Ceiling => {
                            Block::update_surrounding_blocks(world, pos.offset(BlockFace::Top));
                        }
                        ButtonFace::Floor => {
                            Block::update_surrounding_blocks(world, pos.offset(BlockFace::Bottom));
                        }
                        ButtonFace::Wall => Block::update_surrounding_blocks(
                            world,
                            pos.offset(button.facing.opposite().block_face()),
                        ),
                    }
                }
            }
            _ => {}
        }
    }

    pub fn is_valid_position(self, world: &impl World, pos: BlockPos) -> bool {
        if world.is_cursed() {
            return true;
        }

        match self {
            Block::RedstoneWire { .. }
            | Block::RedstoneComparator { .. }
            | Block::RedstoneRepeater { .. }
            | Block::Sign { .. }
            | Block::RedstoneTorch { .. } => {
                let bottom_block = world.get_block(pos.offset(BlockFace::Bottom));
                bottom_block.is_cube()
            }
            Block::RedstoneWallTorch { facing, .. } | Block::WallSign { facing, .. } => {
                let parent_block = world.get_block(pos.offset(facing.opposite().block_face()));
                parent_block.is_cube()
            }
            Block::Lever { lever } => match lever.face {
                LeverFace::Floor => {
                    let bottom_block = world.get_block(pos.offset(BlockFace::Bottom));
                    bottom_block.is_cube()
                }
                LeverFace::Ceiling => {
                    let top_block = world.get_block(pos.offset(BlockFace::Top));
                    top_block.is_cube()
                }
                LeverFace::Wall => {
                    let parent_block =
                        world.get_block(pos.offset(lever.facing.opposite().block_face()));
                    parent_block.is_cube()
                }
            },
            Block::StoneButton { button } => match button.face {
                ButtonFace::Floor => {
                    let bottom_block = world.get_block(pos.offset(BlockFace::Bottom));
                    bottom_block.is_cube()
                }
                ButtonFace::Ceiling => {
                    let top_block = world.get_block(pos.offset(BlockFace::Top));
                    top_block.is_cube()
                }
                ButtonFace::Wall => {
                    let parent_block =
                        world.get_block(pos.offset(button.facing.opposite().block_face()));
                    parent_block.is_cube()
                }
            },
            _ => true,
        }
    }

    fn change(self, world: &mut impl World, pos: BlockPos, direction: BlockFace) {
        if !self.is_valid_position(world, pos) {
            self.destroy(world, pos);
            return;
        }
        if let Block::RedstoneWire { wire } = self {
            let new_state = wire.on_neighbor_changed(world, pos, direction);
            if world.set_block(pos, Block::RedstoneWire { wire: new_state }) {
                Block::update_wire_neighbors(world, pos);
            }
        }
    }

    fn update_wire_neighbors(world: &mut impl World, pos: BlockPos) {
        for direction in &BlockFace::values() {
            let neighbor_pos = pos.offset(*direction);
            let block = world.get_block(neighbor_pos);
            block.update(world, neighbor_pos);
            for n_direction in &BlockFace::values() {
                let n_neighbor_pos = neighbor_pos.offset(*n_direction);
                let block = world.get_block(n_neighbor_pos);
                block.update(world, n_neighbor_pos);
            }
        }
    }

    pub fn update_surrounding_blocks(world: &mut impl World, pos: BlockPos) {
        for direction in &BlockFace::values() {
            let neighbor_pos = pos.offset(*direction);
            let block = world.get_block(neighbor_pos);
            block.update(world, neighbor_pos);

            // Also update diagonal blocks

            let up_pos = neighbor_pos.offset(BlockFace::Top);
            let up_block = world.get_block(up_pos);
            up_block.update(world, up_pos);

            let down_pos = neighbor_pos.offset(BlockFace::Bottom);
            let down_block = world.get_block(down_pos);
            down_block.update(world, down_pos);
        }
    }

    fn change_surrounding_blocks(world: &mut impl World, pos: BlockPos) {
        for direction in &BlockFace::values() {
            let neighbor_pos = pos.offset(*direction);
            let block = world.get_block(neighbor_pos);
            block.change(world, neighbor_pos, *direction);

            // Also change diagonal blocks

            let up_pos = neighbor_pos.offset(BlockFace::Top);
            let up_block = world.get_block(up_pos);
            up_block.change(world, up_pos, *direction);

            let down_pos = neighbor_pos.offset(BlockFace::Bottom);
            let down_block = world.get_block(down_pos);
            down_block.change(world, down_pos, *direction);
        }
    }
}

#[test]
fn repeater_id_test() {
    let original = Block::RedstoneRepeater {
        repeater: RedstoneRepeater::new(3, BlockDirection::West, true, false),
    };
    let id = original.get_id();
    assert_eq!(id, 4072);
    let new = Block::from_id(id);
    assert_eq!(new, original);
}

#[test]
fn comparator_id_test() {
    let original = Block::RedstoneComparator {
        comparator: RedstoneComparator::new(BlockDirection::West, ComparatorMode::Subtract, false),
    };
    let id = original.get_id();
    assert_eq!(id, 6693);
    let new = Block::from_id(id);
    assert_eq!(new, original);
}

macro_rules! blocks {
    (
        $(
            $name:ident {
                props: {
                    $(
                        $prop_name:ident : $prop_type:ident
                    ),*
                },
                get_id: $get_id:expr,
                $( from_id_offset: $get_id_offset:literal, )?
                from_id($id_name:ident): $from_id_pat:pat => {
                    $(
                        $from_id_pkey:ident: $from_id_pval:expr
                    ),*
                },
                from_names($name_name:ident): {
                    $(
                        $from_name_pat:pat => {
                            $(
                                $from_name_pkey:ident: $from_name_pval:expr
                            ),*
                        }
                    ),*
                },
                get_name: $get_name:expr,
                $( solid: $solid:literal, )?
                $( transparent: $transparent:literal, )?
                $( cube: $cube:literal, )?
            }
        ),*
    ) => {
        #[derive(Clone, Copy, Debug, PartialEq)]
        pub enum Block {
            $(
                $name {
                    $(
                        $prop_name: $prop_type,
                    )*
                }
            ),*
        }

        #[allow(clippy::redundant_field_names)]
        impl Block {
            pub fn is_solid(self) -> bool {
                match self {
                    $(
                        $( Block::$name { .. } => $solid, )?
                    )*
                    _ => false
                }
            }

            pub fn is_transparent(self) -> bool {
                match self {
                    $(
                        $( Block::$name { .. } => $transparent, )?
                    )*
                    _ => false
                }
            }

            pub fn is_cube(self) -> bool {
                match self {
                    $(
                        $( Block::$name { .. } => $cube, )?
                    )*
                    _ => false
                }
            }

            pub fn get_id(self) -> u32 {
                match self {
                    $(
                        Block::$name {
                            $(
                                $prop_name,
                            )*
                        } => $get_id,
                    )*
                }
            }

            pub fn from_id(mut id: u32) -> Block {
                match id {
                    $(
                        $from_id_pat => {
                            $( id -= $get_id_offset; )?
                            let $id_name = id;
                            Block::$name {
                                $(
                                    $from_id_pkey: $from_id_pval
                                ),*
                            }
                        },
                    )*
                }
            }

            pub fn from_name(name: &str) -> Option<Block> {
                match name {
                    $(
                        $(
                            $from_name_pat => {
                                let $name_name = name;
                                Some(Block::$name {
                                    $(
                                        $from_name_pkey: $from_name_pval
                                    ),*
                                })
                            },
                        )*
                    )*
                    _ => None,
                }
            }

            // Not all props will be part of the name
            #[allow(unused_variables)]
            pub fn get_name(self) -> &'static str {
                match self {
                    $(
                        Block::$name {
                            $(
                                $prop_name,
                            )*
                        } => $get_name,
                    )*
                }
            }

            pub fn set_properties(&mut self, props: HashMap<&str, &str>) {
                match self {
                    $(
                        Block::$name {
                            $(
                                $prop_name,
                            )*
                        } => {
                            $(
                                <$prop_type as BlockProperty>::decode($prop_name, &props, stringify!($prop_name));
                            )*
                        },
                    )*
                }
            }

            pub fn properties<'a>(&'a self) -> HashMap<&'static str, String> {
                let mut props = HashMap::new();
                match self {
                    $(
                        Block::$name {
                            $(
                                $prop_name,
                            )*
                        } => {
                            $(
                                <$prop_type as BlockProperty>::encode(*$prop_name, &mut props, stringify!($prop_name));
                            )*
                        },
                    )*
                }
                props
            }
        }
    }
}

blocks! {
    Air {
        props: {},
        get_id: 0,
        from_id(_id): 0 => {},
        from_names(_name): {
            "air" => {}
        },
        get_name: "air",
    },
    Stone {
        props: {},
        get_id: 1,
        from_id(_id): 1 => {},
        from_names(_name): {
            "stone" => {}
        },
        get_name: "stone",
        solid: true,
        cube: true,
    },
    Glass {
        props: {},
        get_id: 262,
        from_id(_id): 262 => {},
        from_names(_name): {
            "glass" => {}
        },
        get_name: "glass",
        transparent: true,
        cube: true,
    },
    RedstoneWire {
        props: {
            wire: RedstoneWire
        },
        get_id: {
            wire.east.get_id() * 432
                + wire.north.get_id() * 144
                + wire.power as u32 * 9
                + wire.south.get_id() * 3
                + wire.west.get_id()
                + 2114
        },
        from_id_offset: 2114,
        from_id(id): 2114..=3409 => {
            wire: RedstoneWire::new(
                RedstoneWireSide::from_id(id % 432 / 144),
                RedstoneWireSide::from_id(id % 9 / 3),
                RedstoneWireSide::from_id(id / 432),
                RedstoneWireSide::from_id(id % 3),
                (id % 144 / 9) as u8,
            )
        },
        from_names(_name): {
            "redstone_wire" => {
                wire: Default::default()
            }
        },
        get_name: "redstone_wire",
    },
    WallSign {
        props: {
            sign_type: u32,
            facing: BlockDirection
        },
        get_id: (sign_type << 3) + (facing.get_id() << 1) + 3736,
        from_id_offset: 3802,
        from_id(id): 3802..=3848 => {
            sign_type: id >> 3,
            facing: BlockDirection::from_id((id & 0b110) >> 1)
        },
        from_names(_name): {
            "oak_wall_sign" => {
                sign_type: 0,
                facing: Default::default()
            },
            "spruce_wall_sign" => {
                sign_type: 1,
                facing: Default::default()
            },
            "birch_wall_sign" => {
                sign_type: 2,
                facing: Default::default()
            },
            "jungle_wall_sign" => {
                sign_type: 3,
                facing: Default::default()
            },
            "acacia_wall_sign" => {
                sign_type: 4,
                facing: Default::default()
            },
            "dark_oak_wall_sign" => {
                sign_type: 5,
                facing: Default::default()
            }
        },
        get_name: match sign_type {
            0 => "oak_wall_sign",
            1 => "spruce_wall_sign",
            2 => "birch_wall_sign",
            3 => "jungle_wall_sign",
            4 => "acacia_wall_sign",
            5 => "dark_oak_wall_sign",
            _ => "invalid_wall_sign"
        },
    },
    Lever {
        props: {
            lever: Lever
        },
        get_id: {
            (lever.face.get_id() << 3)
                + (lever.facing.get_id() << 1)
                + !lever.powered as u32
                + 3850
        },
        from_id_offset: 3850,
        from_id(id): 3850..=3873 => {
            lever: Lever::new(
                LeverFace::from_id(id >> 3),
                BlockDirection::from_id((id >> 1) & 0b11),
                (id & 1) == 0
            )
        },
        from_names(_name): {
            "lever" => {
                lever: Default::default()
            }
        },
        get_name: "lever",
    },
    StoneButton {
        props: {
            button: StoneButton
        },
        get_id: {
            (button.face.get_id() << 3)
                + (button.facing.get_id() << 1)
                + !button.powered as u32
                + 3966
        },
        from_id_offset: 3966,
        from_id(id): 3966..=3989 => {
            button: StoneButton::new(ButtonFace::from_id(id >> 3), BlockDirection::from_id((id >> 1) & 0b11), (id & 1) == 0)
        },
        from_names(_name): {
            "stone_button" => {
                button: Default::default()
            }
        },
        get_name: "stone_button",
    },
    Sign {
        props: {
            sign_type: u32,
            rotation: u32
        },
        get_id: (sign_type << 5) + (rotation << 1) + 3438,
        from_id_offset: 3438,
        from_id(id): 3438..=3469 => {
            sign_type: id >> 5,
            rotation: (id & 0b11110) >> 1
        },
        from_names(_name): {
            "oak_sign" => {
                sign_type: 0,
                rotation: 0
            },
            "spruce_sign" => {
                sign_type: 1,
                rotation: 0
            },
            "birch_sign" => {
                sign_type: 2,
                rotation: 0
            },
            "jungle_sign" => {
                sign_type: 3,
                rotation: 0
            },
            "acacia_sign" => {
                sign_type: 4,
                rotation: 0
            },
            "dark_oak_sign" => {
                sign_type: 5,
                rotation: 0
            }
        },
        get_name: match sign_type {
            0 => "oak_sign",
            1 => "spruce_sign",
            2 => "birch_sign",
            3 => "jungle_sign",
            4 => "acacia_sign",
            5 => "dark_oak_sign",
            _ => "invalid_sign"
        },
    },
    RedstoneTorch {
        props: {
            lit: bool
        },
        get_id: if lit {
            3956
        } else {
            3957
        },
        from_id_offset: 3956,
        from_id(id): 3956..=3957 => {
            lit: id == 0
        },
        from_names(_name): {
            "redstone_torch" => {
                lit: true
            }
        },
        get_name: "redstone_torch",
    },
    RedstoneWallTorch {
        props: {
            lit: bool,
            facing: BlockDirection
        },
        get_id: (facing.get_id() << 1) + (!lit as u32) + 3958,
        from_id_offset: 3958,
        from_id(id): 3958..=3965 => {
            lit: (id & 1) == 0,
            facing: BlockDirection::from_id(id >> 1)
        },
        from_names(_name): {
            "redstone_wall_torch" => {
                lit: true,
                facing: Default::default()
            }
        },
        get_name: "redstone_wall_torch",
    },
    RedstoneRepeater {
        props: {
            repeater: RedstoneRepeater
        },
        get_id: {
            (repeater.delay as u32 - 1) * 16
                + repeater.facing.get_id() * 4
                + !repeater.locked as u32 * 2
                + !repeater.powered as u32
                + 4100
        },
        from_id_offset: 4100,
        from_id(id): 4100..=4163 => {
            repeater: RedstoneRepeater::new(
                (id >> 4) as u8 + 1,
                BlockDirection::from_id((id >> 2) & 3),
                ((id >> 1) & 1) == 0,
                (id & 1) == 0
            )
        },
        from_names(_name): {
            "repeater" => {
                repeater: Default::default()
            }
        },
        get_name: "repeater",
    },
    RedstoneLamp {
        props: {
            lit: bool
        },
        get_id: if lit {
            5361
        } else {
            5362
        },
        from_id_offset: 5361,
        from_id(id): 5361..=5362 => {
            lit: id == 0
        },
        from_names(_name): {
            "redstone_lamp" => {
                lit: false
            }
        },
        get_name: "redstone_lamp",
        solid: true,
        cube: true,
    },
    TripwireHook {
        props: {
            direction: BlockDirection
        },
        get_id: match direction {
            BlockDirection::North => 5466,
            BlockDirection::South => 5468,
            BlockDirection::West => 5470,
            BlockDirection::East => 5472,
        },
        from_id_offset: 5465,
        from_id(id): 5465..=5480 => {
            direction: BlockDirection::from_id(id / 2)
        },
        from_names(_name): {
            "tripwire_hook" => {
                direction: Default::default()
            }
        },
        get_name: "tripwire_hook",
    },
    RedstoneComparator {
        props: {
            comparator: RedstoneComparator
        },
        get_id: {
            comparator.facing.get_id() * 4
                + comparator.mode.get_id() * 2
                + !comparator.powered as u32
                + 6884
        },
        from_id_offset: 6884,
        from_id(id): 6884..=6899 => {
            comparator: RedstoneComparator::new(
                BlockDirection::from_id(id >> 2),
                ComparatorMode::from_id((id >> 1) & 1),
                (id & 1) == 0
            )
        },
        from_names(_name): {
            "comparator" => {
                comparator: Default::default()
            }
        },
        get_name: "comparator",
    },
    RedstoneBlock {
        props: {},
        get_id: 6932,
        from_id(_id): 6932 => {},
        from_names(_name): {
            "redstone_block" => {}
        },
        get_name: "redstone_block",
        transparent: true,
        cube: true,
    },
    Observer {
        props: {
            facing: BlockFacing
        },
        get_id: (facing.get_id() << 1) + 9510,
        from_id_offset: 9510,
        from_id(id): 9510..=9521 => {
            facing: BlockFacing::from_id(id >> 1)
        },
        from_names(_name): {
            "observer" => {
                facing: Default::default()
            }
        },
        get_name: "observer",
        solid: true,
        cube: true,
    },
    SeaPickle {
        props: {
            pickles: u8
        },
        get_id: ((pickles - 1) << 1) as u32 + 9890,
        from_id_offset: 9890,
        from_id(id): 9890..=9897 => {
            pickles: (id >> 1) as u8 + 1
        },
        from_names(_name): {
            "sea_pickle" => {
                pickles: 1
            }
        },
        get_name: "sea_pickle",
    },
    Target {
        props: {},
        get_id: 16014,
        from_id(_id): 16014 => {},
        from_names(_name): {
            "target" => {}
        },
        get_name: "target",
        solid: true,
        cube: true,
    },
    StonePressurePlate {
<<<<<<< HEAD
        props: {},
        get_id: 17006,
        from_id(_id): 17006 => {},
=======
        props: {
            powered: bool
        },
        get_id: 3807 + !powered as u32,
        from_id_offset: 3807,
        from_id(id): 3807..=3808 => {
            powered: id == 0
        },
>>>>>>> 64a67f04
        from_names(_name): {
            "stone_pressure_plate" => {
                powered: false
            }
        },
        get_name: "stone_pressure_plate",
    },
    Barrel {
        props: {},
        get_id: 15042,
        from_id(_id): 15042 => {},
        from_names(_name): {
            "barrel" => {}
        },
        get_name: "barrel",
        solid: true,
        cube: true,
    },
    Hopper {
        props: {},
        get_id: 6939,
        from_id(_id): 6939 => {},
        from_names(_name): {
            "hopper" => {}
        },
        get_name: "hopper",
        transparent: true,
        cube: true,
    },
    Sandstone {
        props: {},
        get_id: 278,
        from_id(_id): 278 => {},
        from_names(_name): {
            "sandstone" => {}
        },
        get_name: "sandstone",
        solid: true,
        cube: true,
    },
    CoalBlock {
        props: {},
        get_id: 8133,
        from_id(_id): 8133 => {},
        from_names(_name): {
            "coal_block" => {}
        },
        get_name: "coal_block",
        solid: true,
        cube: true,
    },
    Furnace {
        props: {},
        get_id: 3431,
        from_id(_id): 3431 => {},
        from_names(_name): {
            "furnace" => {}
        },
        get_name: "furnace",
        solid: true,
        cube: true,
    },
    Quartz {
        props: {},
        get_id: 6944,
        from_id(_id): 6944 => {},
        from_names(_name): {
            "quartz_block" => {}
        },
        get_name: "quartz_block",
        solid: true,
        cube: true,
    },
    SmoothQuartz {
        props: {},
        get_id: 8666,
        from_id(_id): 8666 => {},
        from_names(_name): {
            "smooth_quartz" => {}
        },
        get_name: "smooth_quartz",
        solid: true,
        cube: true,
    },
    SmoothStoneSlab {
        props: {},
        get_id: 8593,
        from_id(_id): 8593 => {},
        from_names(_name): {
            "smooth_stone_slab" => {}
        },
        get_name: "smooth_stone_slab",
        transparent: true,
        cube: true,
    },
    QuartzSlab {
        props: {},
        get_id: 8641,
        from_id(_id): 8641 => {},
        from_names(_name): {
            "quartz_slab" => {}
        },
        get_name: "quartz_slab",
        transparent: true,
        cube: true,
    },
    Cauldron {
        props: {
            level: u8
        },
        get_id: level as u32 + 5342,
        from_id_offset: 5342,
        from_id(id): 5342..=5345 => {
            level: id as u8
        },
        from_names(_name): {
            "cauldron" => {
                level: 0
            },
            "water_cauldron" => {
                level: 3
            }
        },
        get_name: match level {
            0 => "cauldron",
            _ => "water_cauldron"
        },
        transparent: true,
        cube: false,
    },
    Composter {
        props: {
            level: u8
        },
        get_id: level as u32 + 16005,
        from_id_offset: 16005,
        from_id(id): 16005..=16013 => {
            level: id as u8
        },
        from_names(_name): {
            "composter" => {
                level: 0
            }
        },
        get_name: "composter",
        transparent: true,
        // FIXME: You can place repeaters and comparators on it, but not wires?
        cube: true,
    },
    Concrete {
        props: {
            color: BlockColorVariant
        },
        get_id: color.get_id() + 9688,
        from_id_offset: 9688,
        from_id(id): 9688..=9703 => {
            color: BlockColorVariant::from_id(id)
        },
        from_names(_name): {
            "white_concrete" => { color: BlockColorVariant::White },
            "orange_concrete" => { color: BlockColorVariant::Orange },
            "magenta_concrete" => { color: BlockColorVariant::Magenta },
            "light_blue_concrete" => { color: BlockColorVariant::LightBlue },
            "yellow_concrete" => { color: BlockColorVariant::Yellow },
            "lime_concrete" => { color: BlockColorVariant::Lime },
            "pink_concrete" => { color: BlockColorVariant::Pink },
            "gray_concrete" => { color: BlockColorVariant::Gray },
            "light_gray_concrete" => { color: BlockColorVariant::LightGray },
            "cyan_concrete" => { color: BlockColorVariant::Cyan },
            "purple_concrete" => { color: BlockColorVariant::Purple },
            "blue_concrete" => { color: BlockColorVariant::Blue },
            "brown_concrete" => { color: BlockColorVariant::Brown },
            "green_concrete" => { color: BlockColorVariant::Green },
            "red_concrete" => { color: BlockColorVariant::Red },
            "black_concrete" => { color: BlockColorVariant::Black }
        },
        get_name: match color {
            BlockColorVariant::White => "white_concrete",
            BlockColorVariant::Orange => "orange_concrete",
            BlockColorVariant::Magenta => "magenta_concrete",
            BlockColorVariant::LightBlue => "light_blue_concrete",
            BlockColorVariant::Yellow => "yellow_concrete",
            BlockColorVariant::Lime => "lime_concrete",
            BlockColorVariant::Pink => "pink_concrete",
            BlockColorVariant::Gray => "gray_concrete",
            BlockColorVariant::LightGray => "light_gray_concrete",
            BlockColorVariant::Cyan => "cyan_concrete",
            BlockColorVariant::Purple => "purple_concrete",
            BlockColorVariant::Blue => "blue_concrete",
            BlockColorVariant::Brown => "brown_concrete",
            BlockColorVariant::Green => "green_concrete",
            BlockColorVariant::Red => "red_concrete",
            BlockColorVariant::Black => "black_concrete",
        },
        solid: true,
        cube: true,
    },
    StainedGlass {
        props: {
            color: BlockColorVariant
        },
        get_id: color.get_id() + 4164,
        from_id_offset: 4164,
        from_id(id): 4164..=4179 => {
            color: BlockColorVariant::from_id(id)
        },
        from_names(_name): {
            "white_stained_glass" => { color: BlockColorVariant::White },
            "orange_stained_glass" => { color: BlockColorVariant::Orange },
            "magenta_stained_glass" => { color: BlockColorVariant::Magenta },
            "light_blue_stained_glass" => { color: BlockColorVariant::LightBlue },
            "yellow_stained_glass" => { color: BlockColorVariant::Yellow },
            "lime_stained_glass" => { color: BlockColorVariant::Lime },
            "pink_stained_glass" => { color: BlockColorVariant::Pink },
            "gray_stained_glass" => { color: BlockColorVariant::Gray },
            "light_gray_stained_glass" => { color: BlockColorVariant::LightGray },
            "cyan_stained_glass" => { color: BlockColorVariant::Cyan },
            "purple_stained_glass" => { color: BlockColorVariant::Purple },
            "blue_stained_glass" => { color: BlockColorVariant::Blue },
            "brown_stained_glass" => { color: BlockColorVariant::Brown },
            "green_stained_glass" => { color: BlockColorVariant::Green },
            "red_stained_glass" => { color: BlockColorVariant::Red },
            "black_stained_glass" => { color: BlockColorVariant::Black }
        },
        get_name: match color {
            BlockColorVariant::White => "white_stained_glass",
            BlockColorVariant::Orange => "orange_stained_glass",
            BlockColorVariant::Magenta => "magenta_stained_glass",
            BlockColorVariant::LightBlue => "light_blue_stained_glass",
            BlockColorVariant::Yellow => "yellow_stained_glass",
            BlockColorVariant::Lime => "lime_stained_glass",
            BlockColorVariant::Pink => "pink_stained_glass",
            BlockColorVariant::Gray => "gray_stained_glass",
            BlockColorVariant::LightGray => "light_gray_stained_glass",
            BlockColorVariant::Cyan => "cyan_stained_glass",
            BlockColorVariant::Purple => "purple_stained_glass",
            BlockColorVariant::Blue => "blue_stained_glass",
            BlockColorVariant::Brown => "brown_stained_glass",
            BlockColorVariant::Green => "green_stained_glass",
            BlockColorVariant::Red => "red_stained_glass",
            BlockColorVariant::Black => "black_stained_glass",
        },
        transparent: true,
        cube: true,
    },
    Terracotta {
        props: {},
        get_id: 8132,
        from_id(_id): 8132 => {},
        from_names(_name): {
            "terracotta" => {}
        },
        get_name: "terracotta",
        solid: true,
        cube: true,
    },
    ColoredTerracotta {
        props: {
            color: BlockColorVariant
        },
        get_id: color.get_id() + 7065,
        from_id_offset: 7065,
        from_id(id): 7065..=7080 => {
            color: BlockColorVariant::from_id(id)
        },
        from_names(_name): {
            "white_terracotta" => { color: BlockColorVariant::White },
            "orange_terracotta" => { color: BlockColorVariant::Orange },
            "magenta_terracotta" => { color: BlockColorVariant::Magenta },
            "light_blue_terracotta" => { color: BlockColorVariant::LightBlue },
            "yellow_terracotta" => { color: BlockColorVariant::Yellow },
            "lime_terracotta" => { color: BlockColorVariant::Lime },
            "pink_terracotta" => { color: BlockColorVariant::Pink },
            "gray_terracotta" => { color: BlockColorVariant::Gray },
            "light_gray_terracotta" => { color: BlockColorVariant::LightGray },
            "cyan_terracotta" => { color: BlockColorVariant::Cyan },
            "purple_terracotta" => { color: BlockColorVariant::Purple },
            "blue_terracotta" => { color: BlockColorVariant::Blue },
            "brown_terracotta" => { color: BlockColorVariant::Brown },
            "green_terracotta" => { color: BlockColorVariant::Green },
            "red_terracotta" => { color: BlockColorVariant::Red },
            "black_terracotta" => { color: BlockColorVariant::Black }
        },
        get_name: match color {
            BlockColorVariant::White => "white_terracotta",
            BlockColorVariant::Orange => "orange_terracotta",
            BlockColorVariant::Magenta => "magenta_terracotta",
            BlockColorVariant::LightBlue => "light_blue_terracotta",
            BlockColorVariant::Yellow => "yellow_terracotta",
            BlockColorVariant::Lime => "lime_terracotta",
            BlockColorVariant::Pink => "pink_terracotta",
            BlockColorVariant::Gray => "gray_terracotta",
            BlockColorVariant::LightGray => "light_gray_terracotta",
            BlockColorVariant::Cyan => "cyan_terracotta",
            BlockColorVariant::Purple => "purple_terracotta",
            BlockColorVariant::Blue => "blue_terracotta",
            BlockColorVariant::Brown => "brown_terracotta",
            BlockColorVariant::Green => "green_terracotta",
            BlockColorVariant::Red => "red_terracotta",
            BlockColorVariant::Black => "black_terracotta",
        },
        solid: true,
        cube: true,
    },
    Wool {
        props: {
            color: BlockColorVariant
        },
        get_id: color.get_id() + 1440,
        from_id_offset: 1440,
        from_id(id): 1440..=1455 => {
            color: BlockColorVariant::from_id(id)
        },
        from_names(_name): {
            "white_wool" => { color: BlockColorVariant::White },
            "orange_wool" => { color: BlockColorVariant::Orange },
            "magenta_wool" => { color: BlockColorVariant::Magenta },
            "light_blue_wool" => { color: BlockColorVariant::LightBlue },
            "yellow_wool" => { color: BlockColorVariant::Yellow },
            "lime_wool" => { color: BlockColorVariant::Lime },
            "pink_wool" => { color: BlockColorVariant::Pink },
            "gray_wool" => { color: BlockColorVariant::Gray },
            "light_gray_wool" => { color: BlockColorVariant::LightGray },
            "cyan_wool" => { color: BlockColorVariant::Cyan },
            "purple_wool" => { color: BlockColorVariant::Purple },
            "blue_wool" => { color: BlockColorVariant::Blue },
            "brown_wool" => { color: BlockColorVariant::Brown },
            "green_wool" => { color: BlockColorVariant::Green },
            "red_wool" => { color: BlockColorVariant::Red },
            "black_wool" => { color: BlockColorVariant::Black }
        },
        get_name: match color {
            BlockColorVariant::White => "white_wool",
            BlockColorVariant::Orange => "orange_wool",
            BlockColorVariant::Magenta => "magenta_wool",
            BlockColorVariant::LightBlue => "light_blue_wool",
            BlockColorVariant::Yellow => "yellow_wool",
            BlockColorVariant::Lime => "lime_wool",
            BlockColorVariant::Pink => "pink_wool",
            BlockColorVariant::Gray => "gray_wool",
            BlockColorVariant::LightGray => "light_gray_wool",
            BlockColorVariant::Cyan => "cyan_wool",
            BlockColorVariant::Purple => "purple_wool",
            BlockColorVariant::Blue => "blue_wool",
            BlockColorVariant::Brown => "brown_wool",
            BlockColorVariant::Green => "green_wool",
            BlockColorVariant::Red => "red_wool",
            BlockColorVariant::Black => "black_wool",
        },
        solid: true,
        cube: true,
    },
    Unknown {
        props: {
            id: u32
        },
        get_id: id,
        from_id(id): _ => { id: id },
        from_names(name): {},
        get_name: "unknown",
        solid: true,
        cube: true,
    }
}<|MERGE_RESOLUTION|>--- conflicted
+++ resolved
@@ -1721,20 +1721,14 @@
         cube: true,
     },
     StonePressurePlate {
-<<<<<<< HEAD
-        props: {},
-        get_id: 17006,
-        from_id(_id): 17006 => {},
-=======
         props: {
             powered: bool
         },
-        get_id: 3807 + !powered as u32,
-        from_id_offset: 3807,
-        from_id(id): 3807..=3808 => {
+        get_id: 3874 + !powered as u32,
+        from_id_offset: 3874,
+        from_id(id): 3874..=3875 => {
             powered: id == 0
         },
->>>>>>> 64a67f04
         from_names(_name): {
             "stone_pressure_plate" => {
                 powered: false
